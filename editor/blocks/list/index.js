import AlignmentToolbar from '../../../controls/alignment-toolbar';

const Editable = wp.blocks.Editable;
const { html, prop } = wp.blocks.query;

function List( { nodeName, children } ) {
	// nodeName.toLowerCase() is used to map DOM nodeName values to proper tag.
	return wp.element.createElement( nodeName.toLowerCase(), null, children );
}

wp.blocks.registerBlock( 'core/list', {
	title: 'List',
	icon: 'editor-ul',
	category: 'common',

	attributes: {
		listType: prop( 'ol,ul', 'nodeName' ),
		items: wp.blocks.query.query(
			'li',
			{
				value: html()
			}
		)
	},

	edit( { attributes, onChange } ) {
		const { listType = 'ol', items = [] } = attributes;
		const value = items.map( i => {
			return `<li>${ i.value }</li>`;
		} ).join( '' );

		return (
<<<<<<< HEAD
			<div>
				<AlignmentToolbar />
				<Editable
					nodeName={listType}
					value={value}
					onChange={onChange} />
			</div>
=======
			<Editable
				nodeName={ listType }
				value={ value }
				onChange={ onChange } />
>>>>>>> 6a42a5d8
		);
	},

	save( { attributes } ) {
		const { listType = 'ol', items = [] } = attributes;
		const children = items.map( ( i, index ) => <li key={ index }>{ i.value }</li> );
		return <List nodeName={ listType }>{ children }</List>;
	}
} );<|MERGE_RESOLUTION|>--- conflicted
+++ resolved
@@ -30,20 +30,13 @@
 		} ).join( '' );
 
 		return (
-<<<<<<< HEAD
 			<div>
 				<AlignmentToolbar />
 				<Editable
-					nodeName={listType}
-					value={value}
-					onChange={onChange} />
+					nodeName={ listType }
+					value={ value }
+					onChange={ onChange } />
 			</div>
-=======
-			<Editable
-				nodeName={ listType }
-				value={ value }
-				onChange={ onChange } />
->>>>>>> 6a42a5d8
 		);
 	},
 
