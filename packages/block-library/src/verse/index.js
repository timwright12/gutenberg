/**
 * WordPress
 */
import { __ } from '@wordpress/i18n';
import { Fragment } from '@wordpress/element';
import { createBlock } from '@wordpress/blocks';
import {
	RichText,
	BlockControls,
	AlignmentToolbar,
} from '@wordpress/editor';
import { SVG, Path } from '@wordpress/components';

export const name = 'core/verse';

export const settings = {
	title: __( 'Verse' ),

	description: __( 'Insert poetry. Use special spacing formats. Or quote song lyrics.' ),

	icon: <SVG viewBox="0 0 24 24" xmlns="http://www.w3.org/2000/svg"><Path fill="none" d="M0 0h24v24H0V0z" /><Path d="M3 17v4h4l11-11-4-4L3 17zm3 2H5v-1l9-9 1 1-9 9zM21 6l-3-3h-1l-2 2 4 4 2-2V6z" /></SVG>,

	category: 'formatting',

	keywords: [ __( 'poetry' ) ],

	attributes: {
		content: {
			type: 'string',
			source: 'html',
			selector: 'pre',
			default: '',
		},
		textAlign: {
			type: 'string',
		},
	},

	transforms: {
		from: [
			{
				type: 'block',
				blocks: [ 'core/paragraph' ],
				transform: ( attributes ) =>
					createBlock( 'core/verse', attributes ),
			},
		],
		to: [
			{
				type: 'block',
				blocks: [ 'core/paragraph' ],
				transform: ( attributes ) =>
					createBlock( 'core/paragraph', attributes ),
			},
		],
	},

	edit( { attributes, setAttributes, className, mergeBlocks } ) {
		const { textAlign, content } = attributes;

		return (
			<Fragment>
				<BlockControls>
					<AlignmentToolbar
						value={ textAlign }
						onChange={ ( nextAlign ) => {
							setAttributes( { textAlign: nextAlign } );
						} }
					/>
				</BlockControls>
				<RichText
					tagName="pre"
					value={ content }
					onChange={ ( nextContent ) => {
						setAttributes( {
							content: nextContent,
						} );
					} }
<<<<<<< HEAD
					style={ { textAlign: textAlign } }
					placeholder={ __( 'Add verse content' ) }
					aria-label={ __( 'Verse' ) }
=======
					style={ { textAlign } }
					placeholder={ __( 'Write…' ) }
>>>>>>> d36862e9
					wrapperClassName={ className }
					onMerge={ mergeBlocks }
				/>
			</Fragment>
		);
	},

	save( { attributes } ) {
		const { textAlign, content } = attributes;

		return (
			<RichText.Content
				tagName="pre"
				style={ { textAlign } }
				value={ content }
			/>
		);
	},

	merge( attributes, attributesToMerge ) {
		return {
			content: attributes.content + attributesToMerge.content,
		};
	},
};<|MERGE_RESOLUTION|>--- conflicted
+++ resolved
@@ -76,14 +76,9 @@
 							content: nextContent,
 						} );
 					} }
-<<<<<<< HEAD
-					style={ { textAlign: textAlign } }
+					style={ { textAlign } }
 					placeholder={ __( 'Add verse content' ) }
 					aria-label={ __( 'Verse' ) }
-=======
-					style={ { textAlign } }
-					placeholder={ __( 'Write…' ) }
->>>>>>> d36862e9
 					wrapperClassName={ className }
 					onMerge={ mergeBlocks }
 				/>
