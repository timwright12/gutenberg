--- conflicted
+++ resolved
@@ -27,11 +27,7 @@
 
 	description: __( 'Want to show only part of this post on your blog’s home page? Insert a "More" block where you want the split.' ),
 
-<<<<<<< HEAD
-	icon: <SVG viewBox="0 0 24 24" xmlns="http://www.w3.org/2000/svg"><Path fill="none" d="M0 0h24v24H0V0z" /><G><Path d="M2 9v2h19V9H2zm0 6h5v-2H2v2zm7 0h5v-2H9v2zm7 0h5v-2h-5v2z" /></G></SVG>,
-=======
-	icon: <svg role="img" aria-hidden="true" focusable="false" viewBox="0 0 24 24" xmlns="http://www.w3.org/2000/svg"><path fill="none" d="M0 0h24v24H0V0z" /><g><path d="M2 9v2h19V9H2zm0 6h5v-2H2v2zm7 0h5v-2H9v2zm7 0h5v-2h-5v2z" /></g></svg>,
->>>>>>> 43e701a5
+	icon: <SVG role="img" aria-hidden="true" focusable="false" viewBox="0 0 24 24" xmlns="http://www.w3.org/2000/svg"><Path fill="none" d="M0 0h24v24H0V0z" /><G><Path d="M2 9v2h19V9H2zm0 6h5v-2H2v2zm7 0h5v-2H9v2zm7 0h5v-2h-5v2z" /></G></SVG>,
 
 	category: 'layout',
 
