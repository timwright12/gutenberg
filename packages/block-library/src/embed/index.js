/**
 * External dependencies
 */
import { parse } from 'url';
import { includes, kebabCase, toLower } from 'lodash';
import classnames from 'classnames/dedupe';

/**
 * WordPress dependencies
 */
import { __, sprintf } from '@wordpress/i18n';
import { compose } from '@wordpress/compose';
import { Component, renderToString, Fragment } from '@wordpress/element';
import {
	Button,
	Placeholder,
	Spinner,
	SandBox,
	IconButton,
	Toolbar,
	PanelBody,
	ToggleControl,
} from '@wordpress/components';
import { createBlock } from '@wordpress/blocks';
import { RichText, BlockControls, BlockIcon, InspectorControls } from '@wordpress/editor';
import { withSelect } from '@wordpress/data';

// These embeds do not work in sandboxes
const HOSTS_NO_PREVIEWS = [ 'facebook.com' ];

const ASPECT_RATIOS = [
	// Common video resolutions.
	{ ratio: '2.33', className: 'wp-embed-aspect-21-9' },
	{ ratio: '2.00', className: 'wp-embed-aspect-18-9' },
	{ ratio: '1.78', className: 'wp-embed-aspect-16-9' },
	{ ratio: '1.33', className: 'wp-embed-aspect-4-3' },
	// Vertical video and instagram square video support.
	{ ratio: '1.00', className: 'wp-embed-aspect-1-1' },
	{ ratio: '0.56', className: 'wp-embed-aspect-9-16' },
	{ ratio: '0.50', className: 'wp-embed-aspect-1-2' },
];

const matchesPatterns = ( url, patterns = [] ) => {
	return patterns.some( ( pattern ) => {
		return url.match( pattern );
	} );
};

const findBlock = ( url ) => {
	for ( const block of [ ...common, ...others ] ) {
		if ( matchesPatterns( url, block.patterns ) ) {
			return block.name;
		}
	}
	return 'core/embed';
};

export function getEmbedEdit( title, icon ) {
	return class extends Component {
		constructor() {
			super( ...arguments );

			this.switchBackToURLInput = this.switchBackToURLInput.bind( this );
			this.setUrl = this.setUrl.bind( this );
			this.maybeSwitchBlock = this.maybeSwitchBlock.bind( this );
			this.setAttributesFromPreview = this.setAttributesFromPreview.bind( this );
			this.setAspectRatioClassNames = this.setAspectRatioClassNames.bind( this );
			this.getResponsiveHelp = this.getResponsiveHelp.bind( this );
			this.toggleResponsive = this.toggleResponsive.bind( this );
			this.handleIncomingPreview = this.handleIncomingPreview.bind( this );

			this.state = {
				editingURL: false,
				url: this.props.attributes.url,
			};

			if ( this.props.preview ) {
				this.handleIncomingPreview();
			}
		}

		handleIncomingPreview() {
			this.setAttributesFromPreview();
			this.maybeSwitchBlock();
		}

		componentDidUpdate( prevProps ) {
			const hasPreview = undefined !== this.props.preview;
			const hadPreview = undefined !== prevProps.preview;
			// We had a preview, and the URL was edited, and the new URL already has a preview fetched.
			const switchedPreview = this.props.preview && this.props.attributes.url !== prevProps.attributes.url;
			const switchedURL = this.props.attributes.url !== prevProps.attributes.url;

			if ( switchedURL && this.maybeSwitchBlock() ) {
				return;
			}

			if ( ( hasPreview && ! hadPreview ) || switchedPreview ) {
				if ( this.props.cannotEmbed ) {
					this.setState( { editingURL: true } );
					return;
				}
				this.handleIncomingPreview();
			}
		}

		getPhotoHtml( photo ) {
			// 100% width for the preview so it fits nicely into the document, some "thumbnails" are
			// acually the full size photo.
			const photoPreview = <p><img src={ photo.thumbnail_url } alt={ photo.title } width="100%" /></p>;
			return renderToString( photoPreview );
		}

		setUrl( event ) {
			if ( event ) {
				event.preventDefault();
			}
			const { url } = this.state;
			const { setAttributes } = this.props;
			this.setState( { editingURL: false } );
			setAttributes( { url } );
		}

		/***
		 * Maybe switches to a different embed block type, based on the URL
		 * and the HTML in the preview.
		 *
		 * @return {boolean} Whether the block was switched.
		 */
		maybeSwitchBlock() {
			const { preview } = this.props;
			const { url } = this.props.attributes;

			if ( ! url ) {
				return false;
			}

			const matchingBlock = findBlock( url );

			// WordPress blocks can work on multiple sites, and so don't have patterns,
			// so if we're in a WordPress block, assume the user has chosen it for a WordPress URL.
			if ( 'core-embed/wordpress' !== this.props.name && 'core/embed' !== matchingBlock ) {
				// At this point, we have discovered a more suitable block for this url, so transform it.
				if ( this.props.name !== matchingBlock ) {
					this.props.onReplace( createBlock( matchingBlock, { url } ) );
					return true;
				}
			}

			if ( preview ) {
				const { html } = preview;

				// This indicates it's a WordPress embed, there aren't a set of URL patterns we can use to match WordPress URLs.
				if ( includes( html, 'class="wp-embedded-content" data-secret' ) ) {
					// If this is not the WordPress embed block, transform it into one.
					if ( this.props.name !== 'core-embed/wordpress' ) {
						this.props.onReplace( createBlock( 'core-embed/wordpress', { url } ) );
						return true;
					}
				}
			}

			return false;
		}

		/**
		 * Gets the appropriate CSS class names to enforce an aspect ratio when the embed is resized
		 * if the HTML has an iframe with width and height set.
		 *
		 * @param {string} html The preview HTML that possibly contains an iframe with width and height set.
		 * @param {boolean} allowResponsive If the classes should be added, or removed.
		 * @return {Object} Object with classnames set for use with `classnames`.
		 */
		getAspectRatioClassNames( html, allowResponsive = true ) {
			const previewDocument = document.implementation.createHTMLDocument( '' );
			previewDocument.body.innerHTML = html;
			const iframe = previewDocument.body.querySelector( 'iframe' );

			if ( iframe && iframe.height && iframe.width ) {
				const aspectRatio = ( iframe.width / iframe.height ).toFixed( 2 );
				// Given the actual aspect ratio, find the widest ratio to support it.
				for ( let ratioIndex = 0; ratioIndex < ASPECT_RATIOS.length; ratioIndex++ ) {
					const potentialRatio = ASPECT_RATIOS[ ratioIndex ];
					if ( aspectRatio >= potentialRatio.ratio ) {
						return {
							[ potentialRatio.className ]: allowResponsive,
							'wp-has-aspect-ratio': allowResponsive,
						};
					}
				}
			}
		}

		/**
		 * Sets the aspect ratio related class names returned by `getAspectRatioClassNames`
		 * if `allowResponsive` is truthy.
		 *
		 * @param {string} html The preview HTML.
		 */
		setAspectRatioClassNames( html ) {
			const { allowResponsive } = this.props.attributes;
			if ( ! allowResponsive ) {
				return;
			}
			const className = classnames(
				this.props.attributes.className,
				this.getAspectRatioClassNames( html )
			);
			this.props.setAttributes( { className } );
		}

		/***
		 * Sets block attributes based on the preview data.
		 */
		setAttributesFromPreview() {
			const { setAttributes, preview } = this.props;

			// Some plugins only return HTML with no type info, so default this to 'rich'.
			let { type = 'rich' } = preview;
			// If we got a provider name from the API, use it for the slug, otherwise we use the title,
			// because not all embed code gives us a provider name.
			const { html, provider_name: providerName } = preview;
			const providerNameSlug = kebabCase( toLower( '' !== providerName ? providerName : title ) );

			if ( includes( html, 'class="wp-embedded-content" data-secret' ) ) {
				type = 'wp-embed';
			}

			if ( html || 'photo' === type ) {
				setAttributes( { type, providerNameSlug } );
			}

			this.setAspectRatioClassNames( html );
		}

		switchBackToURLInput() {
			this.setState( { editingURL: true } );
		}

		getResponsiveHelp( checked ) {
			return checked ? __( 'Videos and other content automatically resizes.' ) : __( 'Content is fixed size.' );
		}

		toggleResponsive() {
			const { allowResponsive, className } = this.props.attributes;
			const { html } = this.props.preview;
			const responsiveClassNames = this.getAspectRatioClassNames( html, ! allowResponsive );

			this.props.setAttributes(
				{
					allowResponsive: ! allowResponsive,
					className: classnames( className, responsiveClassNames ),
				}
			);
		}

		render() {
			const { url, editingURL } = this.state;
			const { caption, type, allowResponsive } = this.props.attributes;
			const { fetching, setAttributes, isSelected, className, preview, cannotEmbed } = this.props;
			const controls = (
				<Fragment>
					<BlockControls>
						<Toolbar>
							{ preview && ! cannotEmbed && (
								<IconButton
									className="components-toolbar__control"
									label={ __( 'Edit URL' ) }
									icon="edit"
									onClick={ this.switchBackToURLInput }
								/>
							) }
						</Toolbar>
					</BlockControls>
					<InspectorControls>
						<PanelBody title={ __( 'Media Settings' ) } className="blocks-responsive">
							<ToggleControl
								label={ __( 'Automatically scale content' ) }
								checked={ allowResponsive }
								help={ this.getResponsiveHelp }
								onChange={ this.toggleResponsive }
							/>
						</PanelBody>
					</InspectorControls>
				</Fragment>
			);

			if ( fetching ) {
				return (
					<div className="wp-block-embed is-loading">
						<Spinner />
						<p>{ __( 'Embedding…' ) }</p>
					</div>
				);
			}

			// translators: %s: type of embed e.g: "YouTube", "Twitter", etc. "Embed" is used when no specific type exists
			const label = sprintf( __( '%s URL' ), title );

			if ( ! preview || cannotEmbed || editingURL ) {
				return (
					<Placeholder icon={ <BlockIcon icon={ icon } showColors /> } label={ label } className="wp-block-embed">
						<form onSubmit={ this.setUrl }>
							<input
								type="url"
								value={ url || '' }
								className="components-placeholder__input"
								aria-label={ label }
								placeholder={ __( 'Enter URL to embed here…' ) }
								onChange={ ( event ) => this.setState( { url: event.target.value } ) } />
							<Button
								isLarge
								type="submit">
								{ __( 'Embed' ) }
							</Button>
							{ cannotEmbed && <p className="components-placeholder__error">{ __( 'Sorry, we could not embed that content.' ) }</p> }
						</form>
					</Placeholder>
				);
			}

			const html = 'photo' === type ? this.getPhotoHtml( preview ) : preview.html;
			const { scripts } = preview;
			const parsedUrl = parse( url );
			const cannotPreview = includes( HOSTS_NO_PREVIEWS, parsedUrl.host.replace( /^www\./, '' ) );
			// translators: %s: host providing embed content e.g: www.youtube.com
			const iframeTitle = sprintf( __( 'Embedded content from %s' ), parsedUrl.host );
			const sandboxClassnames = classnames( type, className );
			const embedWrapper = 'wp-embed' === type ? (
				<div
					className="wp-block-embed__wrapper"
					dangerouslySetInnerHTML={ { __html: html } }
				/>
			) : (
				<div className="wp-block-embed__wrapper">
					<SandBox
						html={ html }
						scripts={ scripts }
						title={ iframeTitle }
						type={ sandboxClassnames }
					/>
				</div>
			);

			return (
				<figure className={ classnames( className, 'wp-block-embed', { 'is-type-video': 'video' === type } ) }>
					{ controls }
					{ ( cannotPreview ) ? (
						<Placeholder icon={ <BlockIcon icon={ icon } showColors /> } label={ label }>
							<p className="components-placeholder__error"><a href={ url }>{ url }</a></p>
							<p className="components-placeholder__error">{ __( 'Previews for this are unavailable in the editor, sorry!' ) }</p>
						</Placeholder>
					) : embedWrapper }
					{ ( ! RichText.isEmpty( caption ) || isSelected ) && (
						<RichText
							tagName="figcaption"
							placeholder={ __( 'Write caption…' ) }
							value={ caption }
							onChange={ ( value ) => setAttributes( { caption: value } ) }
							inlineToolbar
						/>
					) }
				</figure>
			);
		}
	};
}

const embedAttributes = {
	url: {
		type: 'string',
	},
	caption: {
		source: 'html',
		selector: 'figcaption',
	},
	type: {
		type: 'string',
	},
	providerNameSlug: {
		type: 'string',
	},
	allowResponsive: {
		type: 'boolean',
		default: true,
	},
};

function getEmbedBlockSettings( { title, description, icon, category = 'embed', transforms, keywords = [], supports = {}, interactive = true } ) {
	// translators: %s: Name of service (e.g. VideoPress, YouTube)
	const blockDescription = description || sprintf( __( 'Add a block that displays content pulled from other sites, like Twitter, Instagram or YouTube.' ), title );
	return {
		title,
		description: blockDescription,
		icon,
		category,
		keywords,
		attributes: embedAttributes,

		supports: {
			align: true,
			...supports,
		},

		transforms,

		edit: compose(
			withSelect( ( select, ownProps ) => {
				const { url } = ownProps.attributes;
				const core = select( 'core' );
				const { getEmbedPreview, isPreviewEmbedFallback, isRequestingEmbedPreview } = core;
				const preview = undefined !== url && getEmbedPreview( url );
				const previewIsFallback = undefined !== url && isPreviewEmbedFallback( url );
				const fetching = undefined !== url && isRequestingEmbedPreview( url );
				// The external oEmbed provider does not exist. We got no type info and no html.
				const badEmbedProvider = !! preview && undefined === preview.type && false === preview.html;
				// Some WordPress URLs that can't be embedded will cause the API to return
				// a valid JSON response with no HTML and `data.status` set to 404, rather
				// than generating a fallback response as other embeds do.
				const wordpressCantEmbed = !! preview && preview.data && preview.data.status === 404;
				const validPreview = !! preview && ! badEmbedProvider && ! wordpressCantEmbed;
				const cannotEmbed = undefined !== url && ( ! validPreview || previewIsFallback );
				return {
					preview: validPreview ? preview : undefined,
					fetching,
<<<<<<< HEAD
					interactive,
=======
					cannotEmbed,
>>>>>>> 6e9c18fa
				};
			} )
		)( getEmbedEdit( title, icon ) ),

		save( { attributes } ) {
			const { url, caption, type, providerNameSlug } = attributes;

			if ( ! url ) {
				return null;
			}

			const embedClassName = classnames( 'wp-block-embed', {
				[ `is-type-${ type }` ]: type,
				[ `is-provider-${ providerNameSlug }` ]: providerNameSlug,
			} );

			return (
				<figure className={ embedClassName }>
					<div className="wp-block-embed__wrapper">
						{ `\n${ url }\n` /* URL needs to be on its own line. */ }
					</div>
					{ ! RichText.isEmpty( caption ) && <RichText.Content tagName="figcaption" value={ caption } /> }
				</figure>
			);
		},

		deprecated: [
			{
				attributes: embedAttributes,
				save( { attributes } ) {
					const { url, caption, type, providerNameSlug } = attributes;

					if ( ! url ) {
						return null;
					}

					const embedClassName = classnames( 'wp-block-embed', {
						[ `is-type-${ type }` ]: type,
						[ `is-provider-${ providerNameSlug }` ]: providerNameSlug,
					} );

					return (
						<figure className={ embedClassName }>
							{ `\n${ url }\n` /* URL needs to be on its own line. */ }
							{ ! RichText.isEmpty( caption ) && <RichText.Content tagName="figcaption" value={ caption } /> }
						</figure>
					);
				},
			},
		],
	};
}

export const name = 'core/embed';
const embedContentIcon = <svg viewBox="0 0 24 24" xmlns="http://www.w3.org/2000/svg"><path d="M0,0h24v24H0V0z" fill="none" /><path d="M19,4H5C3.89,4,3,4.9,3,6v12c0,1.1,0.89,2,2,2h14c1.1,0,2-0.9,2-2V6C21,4.9,20.11,4,19,4z M19,18H5V8h14V18z" /></svg>;
const embedAudioIcon = <svg viewBox="0 0 24 24" xmlns="http://www.w3.org/2000/svg"><path fill="none" d="M0 0h24v24H0V0z" /><path d="M21 3H3L1 5v14l2 2h18l2-2V5l-2-2zm0 16H3V5h18v14zM8 15a3 3 0 0 1 4-3V6h5v2h-3v7a3 3 0 0 1-6 0z" /></svg>;
const embedPhotoIcon = <svg viewBox="0 0 24 24" xmlns="http://www.w3.org/2000/svg"><path d="M0,0h24v24H0V0z" fill="none" /><path d="M21,4H3C1.9,4,1,4.9,1,6v12c0,1.1,0.9,2,2,2h18c1.1,0,2-0.9,2-2V6C23,4.9,22.1,4,21,4z M21,18H3V6h18V18z" /><polygon points="14.5 11 11 15.51 8.5 12.5 5 17 19 17" /></svg>;
const embedVideoIcon = <svg viewBox="0 0 24 24" xmlns="http://www.w3.org/2000/svg"><path d="M0,0h24v24H0V0z" fill="none" /><path d="m10 8v8l5-4-5-4zm9-5h-14c-1.1 0-2 0.9-2 2v14c0 1.1 0.9 2 2 2h14c1.1 0 2-0.9 2-2v-14c0-1.1-0.9-2-2-2zm0 16h-14v-14h14v14z" /></svg>;

export const settings = getEmbedBlockSettings( {
	title: __( 'Embed' ),
	description: __( 'The Embed block allows you to easily add videos, images, tweets, audio, and other content to your post or page.' ),
	icon: embedContentIcon,
	transforms: {
		from: [
			{
				type: 'raw',
				isMatch: ( node ) => node.nodeName === 'P' && /^\s*(https?:\/\/\S+)\s*$/i.test( node.textContent ),
				transform: ( node ) => {
					return createBlock( 'core/embed', {
						url: node.textContent.trim(),
					} );
				},
			},
		],
	},
	interactive: false,
} );

export const common = [
	{
		name: 'core-embed/twitter',
		settings: getEmbedBlockSettings( {
			title: 'Twitter',
			icon: {
				foreground: '#1da1f2',
				src: <svg xmlns="http://www.w3.org/2000/svg" viewBox="0 0 24 24"><g><path d="M22.23 5.924c-.736.326-1.527.547-2.357.646.847-.508 1.498-1.312 1.804-2.27-.793.47-1.67.812-2.606.996C18.325 4.498 17.258 4 16.078 4c-2.266 0-4.103 1.837-4.103 4.103 0 .322.036.635.106.935-3.41-.17-6.433-1.804-8.457-4.287-.353.607-.556 1.312-.556 2.064 0 1.424.724 2.68 1.825 3.415-.673-.022-1.305-.207-1.86-.514v.052c0 1.988 1.415 3.647 3.293 4.023-.344.095-.707.145-1.08.145-.265 0-.522-.026-.773-.074.522 1.63 2.038 2.817 3.833 2.85-1.404 1.1-3.174 1.757-5.096 1.757-.332 0-.66-.02-.98-.057 1.816 1.164 3.973 1.843 6.29 1.843 7.547 0 11.675-6.252 11.675-11.675 0-.178-.004-.355-.012-.53.802-.578 1.497-1.3 2.047-2.124z"></path></g></svg>,
			},
			keywords: [ 'tweet' ],
		} ),
		patterns: [ /^https?:\/\/(www\.)?twitter\.com\/.+/i ],
	},
	{
		name: 'core-embed/youtube',
		settings: getEmbedBlockSettings( {
			title: 'YouTube',
			icon: {
				foreground: '#ff0000',
				src: <svg viewBox="0 0 24 24"><path d="M21.8 8s-.195-1.377-.795-1.984c-.76-.797-1.613-.8-2.004-.847-2.798-.203-6.996-.203-6.996-.203h-.01s-4.197 0-6.996.202c-.39.046-1.242.05-2.003.846C2.395 6.623 2.2 8 2.2 8S2 9.62 2 11.24v1.517c0 1.618.2 3.237.2 3.237s.195 1.378.795 1.985c.76.797 1.76.77 2.205.855 1.6.153 6.8.2 6.8.2s4.203-.005 7-.208c.392-.047 1.244-.05 2.005-.847.6-.607.795-1.985.795-1.985s.2-1.618.2-3.237v-1.517C22 9.62 21.8 8 21.8 8zM9.935 14.595v-5.62l5.403 2.82-5.403 2.8z" /></svg>,
			},
			keywords: [ __( 'music' ), __( 'video' ) ],
		} ),
		patterns: [ /^https?:\/\/((m|www)\.)?youtube\.com\/.+/i, /^https?:\/\/youtu\.be\/.+/i ],
	},
	{
		name: 'core-embed/facebook',
		settings: getEmbedBlockSettings( {
			title: 'Facebook',
			icon: {
				foreground: '#3b5998',
				src: <svg viewBox="0 0 24 24"><path d="M20 3H4c-.6 0-1 .4-1 1v16c0 .5.4 1 1 1h8.6v-7h-2.3v-2.7h2.3v-2c0-2.3 1.4-3.6 3.5-3.6 1 0 1.8.1 2.1.1v2.4h-1.4c-1.1 0-1.3.5-1.3 1.3v1.7h2.7l-.4 2.8h-2.3v7H20c.5 0 1-.4 1-1V4c0-.6-.4-1-1-1z" /></svg>,
			},
		} ),
		patterns: [ /^https?:\/\/www\.facebook.com\/.+/i ],
	},
	{
		name: 'core-embed/instagram',
		settings: getEmbedBlockSettings( {
			title: 'Instagram',
			icon: <svg viewBox="0 0 24 24"><g><path d="M12 4.622c2.403 0 2.688.01 3.637.052.877.04 1.354.187 1.67.31.42.163.72.358 1.036.673.315.315.51.615.673 1.035.123.317.27.794.31 1.67.043.95.052 1.235.052 3.638s-.01 2.688-.052 3.637c-.04.877-.187 1.354-.31 1.67-.163.42-.358.72-.673 1.036-.315.315-.615.51-1.035.673-.317.123-.794.27-1.67.31-.95.043-1.234.052-3.638.052s-2.688-.01-3.637-.052c-.877-.04-1.354-.187-1.67-.31-.42-.163-.72-.358-1.036-.673-.315-.315-.51-.615-.673-1.035-.123-.317-.27-.794-.31-1.67-.043-.95-.052-1.235-.052-3.638s.01-2.688.052-3.637c.04-.877.187-1.354.31-1.67.163-.42.358-.72.673-1.036.315-.315.615-.51 1.035-.673.317-.123.794-.27 1.67-.31.95-.043 1.235-.052 3.638-.052M12 3c-2.444 0-2.75.01-3.71.054s-1.613.196-2.185.418c-.592.23-1.094.538-1.594 1.04-.5.5-.807 1-1.037 1.593-.223.572-.375 1.226-.42 2.184C3.01 9.25 3 9.555 3 12s.01 2.75.054 3.71.196 1.613.418 2.186c.23.592.538 1.094 1.038 1.594s1.002.808 1.594 1.038c.572.222 1.227.375 2.185.418.96.044 1.266.054 3.71.054s2.75-.01 3.71-.054 1.613-.196 2.186-.418c.592-.23 1.094-.538 1.594-1.038s.808-1.002 1.038-1.594c.222-.572.375-1.227.418-2.185.044-.96.054-1.266.054-3.71s-.01-2.75-.054-3.71-.196-1.613-.418-2.186c-.23-.592-.538-1.094-1.038-1.594s-1.002-.808-1.594-1.038c-.572-.222-1.227-.375-2.185-.418C14.75 3.01 14.445 3 12 3zm0 4.378c-2.552 0-4.622 2.07-4.622 4.622s2.07 4.622 4.622 4.622 4.622-2.07 4.622-4.622S14.552 7.378 12 7.378zM12 15c-1.657 0-3-1.343-3-3s1.343-3 3-3 3 1.343 3 3-1.343 3-3 3zm4.804-8.884c-.596 0-1.08.484-1.08 1.08s.484 1.08 1.08 1.08c.596 0 1.08-.484 1.08-1.08s-.483-1.08-1.08-1.08z"></path></g></svg>,
			keywords: [ __( 'image' ) ],
		} ),
		patterns: [ /^https?:\/\/(www\.)?instagr(\.am|am\.com)\/.+/i ],
	},
	{
		name: 'core-embed/wordpress',
		settings: getEmbedBlockSettings( {
			title: 'WordPress',
			icon: {
				foreground: '#0073AA',
				src: <svg viewBox="0 0 24 24"><g><path d="M12.158 12.786l-2.698 7.84c.806.236 1.657.365 2.54.365 1.047 0 2.05-.18 2.986-.51-.024-.037-.046-.078-.065-.123l-2.762-7.57zM3.008 12c0 3.56 2.07 6.634 5.068 8.092L3.788 8.342c-.5 1.117-.78 2.354-.78 3.658zm15.06-.454c0-1.112-.398-1.88-.74-2.48-.456-.74-.883-1.368-.883-2.11 0-.825.627-1.595 1.51-1.595.04 0 .078.006.116.008-1.598-1.464-3.73-2.36-6.07-2.36-3.14 0-5.904 1.613-7.512 4.053.21.008.41.012.58.012.94 0 2.395-.114 2.395-.114.484-.028.54.684.057.74 0 0-.487.058-1.03.086l3.275 9.74 1.968-5.902-1.4-3.838c-.485-.028-.944-.085-.944-.085-.486-.03-.43-.77.056-.742 0 0 1.484.114 2.368.114.94 0 2.397-.114 2.397-.114.486-.028.543.684.058.74 0 0-.488.058-1.03.086l3.25 9.665.897-2.997c.456-1.17.684-2.137.684-2.907zm1.82-3.86c.04.286.06.593.06.924 0 .912-.17 1.938-.683 3.22l-2.746 7.94c2.672-1.558 4.47-4.454 4.47-7.77 0-1.564-.4-3.033-1.1-4.314zM12 22C6.486 22 2 17.514 2 12S6.486 2 12 2s10 4.486 10 10-4.486 10-10 10z"></path></g></svg>,
			},
			keywords: [ __( 'post' ), __( 'blog' ) ],
		} ),
	},
	{
		name: 'core-embed/soundcloud',
		settings: getEmbedBlockSettings( {
			title: 'SoundCloud',
			icon: embedAudioIcon,
			keywords: [ __( 'music' ), __( 'audio' ) ],
		} ),
		patterns: [ /^https?:\/\/(www\.)?soundcloud\.com\/.+/i ],
	},
	{
		name: 'core-embed/spotify',
		settings: getEmbedBlockSettings( {
			title: 'Spotify',
			icon: {
				foreground: '#1db954',
				src: <svg viewBox="0 0 24 24"><path d="M12 2C6.477 2 2 6.477 2 12s4.477 10 10 10 10-4.477 10-10S17.523 2 12 2m4.586 14.424c-.18.295-.563.387-.857.207-2.35-1.434-5.305-1.76-8.786-.963-.335.077-.67-.133-.746-.47-.077-.334.132-.67.47-.745 3.808-.87 7.076-.496 9.712 1.115.293.18.386.563.206.857M17.81 13.7c-.226.367-.706.482-1.072.257-2.687-1.652-6.785-2.13-9.965-1.166-.413.127-.848-.106-.973-.517-.125-.413.108-.848.52-.973 3.632-1.102 8.147-.568 11.234 1.328.366.226.48.707.256 1.072m.105-2.835C14.692 8.95 9.375 8.775 6.297 9.71c-.493.15-1.016-.13-1.166-.624-.148-.495.13-1.017.625-1.167 3.532-1.073 9.404-.866 13.115 1.337.445.264.59.838.327 1.282-.264.443-.838.59-1.282.325" /></svg>,
			},
			keywords: [ __( 'music' ), __( 'audio' ) ],
		} ),
		patterns: [ /^https?:\/\/(open|play)\.spotify\.com\/.+/i ],
	},
	{
		name: 'core-embed/flickr',
		settings: getEmbedBlockSettings( {
			title: 'Flickr',
			icon: <svg viewBox="0 0 24 24"><path d="m6.5 7c-2.75 0-5 2.25-5 5s2.25 5 5 5 5-2.25 5-5-2.25-5-5-5zm11 0c-2.75 0-5 2.25-5 5s2.25 5 5 5 5-2.25 5-5-2.25-5-5-5z" /></svg>,
			keywords: [ __( 'image' ) ],
		} ),
		patterns: [ /^https?:\/\/(www\.)?flickr\.com\/.+/i, /^https?:\/\/flic\.kr\/.+/i ],
	},
	{
		name: 'core-embed/vimeo',
		settings: getEmbedBlockSettings( {
			title: 'Vimeo',
			icon: {
				foreground: '#1ab7ea',
				src: <svg xmlns="http://www.w3.org/2000/svg" viewBox="0 0 24 24"><g><path d="M22.396 7.164c-.093 2.026-1.507 4.8-4.245 8.32C15.323 19.16 12.93 21 10.97 21c-1.214 0-2.24-1.12-3.08-3.36-.56-2.052-1.118-4.105-1.68-6.158-.622-2.24-1.29-3.36-2.004-3.36-.156 0-.7.328-1.634.98l-.978-1.26c1.027-.903 2.04-1.806 3.037-2.71C6 3.95 7.03 3.328 7.716 3.265c1.62-.156 2.616.95 2.99 3.32.404 2.558.685 4.148.84 4.77.468 2.12.982 3.18 1.543 3.18.435 0 1.09-.687 1.963-2.064.872-1.376 1.34-2.422 1.402-3.142.125-1.187-.343-1.782-1.4-1.782-.5 0-1.013.115-1.542.34 1.023-3.35 2.977-4.976 5.862-4.883 2.14.063 3.148 1.45 3.024 4.16z"></path></g></svg>,
			},
			keywords: [ __( 'video' ) ],
		} ),
		patterns: [ /^https?:\/\/(www\.)?vimeo\.com\/.+/i ],
	},
];

export const others = [
	{
		name: 'core-embed/animoto',
		settings: getEmbedBlockSettings( {
			title: 'Animoto',
			icon: embedVideoIcon,
		} ),
		patterns: [ /^https?:\/\/(www\.)?(animoto|video214)\.com\/.+/i ],
	},
	{
		name: 'core-embed/cloudup',
		settings: getEmbedBlockSettings( {
			title: 'Cloudup',
			icon: embedContentIcon,
		} ),
		patterns: [ /^https?:\/\/cloudup\.com\/.+/i ],
	},
	{
		name: 'core-embed/collegehumor',
		settings: getEmbedBlockSettings( {
			title: 'CollegeHumor',
			icon: embedVideoIcon,
		} ),
		patterns: [ /^https?:\/\/(www\.)?collegehumor\.com\/.+/i ],
	},
	{
		name: 'core-embed/dailymotion',
		settings: getEmbedBlockSettings( {
			title: 'Dailymotion',
			icon: embedVideoIcon,
		} ),
		patterns: [ /^https?:\/\/(www\.)?dailymotion\.com\/.+/i ],
	},
	{
		name: 'core-embed/funnyordie',
		settings: getEmbedBlockSettings( {
			title: 'Funny or Die',
			icon: embedVideoIcon,
		} ),
		patterns: [ /^https?:\/\/(www\.)?funnyordie\.com\/.+/i ],
	},
	{
		name: 'core-embed/hulu',
		settings: getEmbedBlockSettings( {
			title: 'Hulu',
			icon: embedVideoIcon,
		} ),
		patterns: [ /^https?:\/\/(www\.)?hulu\.com\/.+/i ],
	},
	{
		name: 'core-embed/imgur',
		settings: getEmbedBlockSettings( {
			title: 'Imgur',
			icon: embedPhotoIcon,
		} ),
		patterns: [ /^https?:\/\/(.+\.)?imgur\.com\/.+/i ],
	},
	{
		name: 'core-embed/issuu',
		settings: getEmbedBlockSettings( {
			title: 'Issuu',
			icon: embedContentIcon,
		} ),
		patterns: [ /^https?:\/\/(www\.)?issuu\.com\/.+/i ],
	},
	{
		name: 'core-embed/kickstarter',
		settings: getEmbedBlockSettings( {
			title: 'Kickstarter',
			icon: embedContentIcon,
		} ),
		patterns: [ /^https?:\/\/(www\.)?kickstarter\.com\/.+/i, /^https?:\/\/kck\.st\/.+/i ],
	},
	{
		name: 'core-embed/meetup-com',
		settings: getEmbedBlockSettings( {
			title: 'Meetup.com',
			icon: embedContentIcon,
		} ),
		patterns: [ /^https?:\/\/(www\.)?meetu(\.ps|p\.com)\/.+/i ],
	},
	{
		name: 'core-embed/mixcloud',
		settings: getEmbedBlockSettings( {
			title: 'Mixcloud',
			icon: embedAudioIcon,
			keywords: [ __( 'music' ), __( 'audio' ) ],
		} ),
		patterns: [ /^https?:\/\/(www\.)?mixcloud\.com\/.+/i ],
	},
	{
		name: 'core-embed/photobucket',
		settings: getEmbedBlockSettings( {
			title: 'Photobucket',
			icon: embedPhotoIcon,
		} ),
		patterns: [ /^http:\/\/g?i*\.photobucket\.com\/.+/i ],
	},
	{
		name: 'core-embed/polldaddy',
		settings: getEmbedBlockSettings( {
			title: 'Polldaddy',
			icon: embedContentIcon,
		} ),
		patterns: [ /^https?:\/\/(www\.)?polldaddy\.com\/.+/i ],
	},
	{
		name: 'core-embed/reddit',
		settings: getEmbedBlockSettings( {
			title: 'Reddit',
			icon: <svg viewBox="0 0 24 24"><path d="M22 11.816c0-1.256-1.02-2.277-2.277-2.277-.593 0-1.122.24-1.526.613-1.48-.965-3.455-1.594-5.647-1.69l1.17-3.702 3.18.75c.01 1.027.847 1.86 1.877 1.86 1.035 0 1.877-.84 1.877-1.877 0-1.035-.842-1.877-1.877-1.877-.77 0-1.43.466-1.72 1.13L13.55 3.92c-.204-.047-.4.067-.46.26l-1.35 4.27c-2.317.037-4.412.67-5.97 1.67-.402-.355-.917-.58-1.493-.58C3.02 9.54 2 10.56 2 11.815c0 .814.433 1.523 1.078 1.925-.037.222-.06.445-.06.673 0 3.292 4.01 5.97 8.94 5.97s8.94-2.678 8.94-5.97c0-.214-.02-.424-.052-.632.687-.39 1.154-1.12 1.154-1.964zm-3.224-7.422c.606 0 1.1.493 1.1 1.1s-.493 1.1-1.1 1.1-1.1-.494-1.1-1.1.493-1.1 1.1-1.1zm-16 7.422c0-.827.673-1.5 1.5-1.5.313 0 .598.103.838.27-.85.675-1.477 1.478-1.812 2.36-.32-.274-.525-.676-.525-1.13zm9.183 7.79c-4.502 0-8.165-2.33-8.165-5.193S7.457 9.22 11.96 9.22s8.163 2.33 8.163 5.193-3.663 5.193-8.164 5.193zM20.635 13c-.326-.89-.948-1.7-1.797-2.383.247-.186.55-.3.882-.3.827 0 1.5.672 1.5 1.5 0 .482-.23.91-.586 1.184zm-11.64 1.704c-.76 0-1.397-.616-1.397-1.376 0-.76.636-1.397 1.396-1.397.76 0 1.376.638 1.376 1.398 0 .76-.616 1.376-1.376 1.376zm7.405-1.376c0 .76-.615 1.376-1.375 1.376s-1.4-.616-1.4-1.376c0-.76.64-1.397 1.4-1.397.76 0 1.376.638 1.376 1.398zm-1.17 3.38c.15.152.15.398 0 .55-.675.674-1.728 1.002-3.22 1.002l-.01-.002-.012.002c-1.492 0-2.544-.328-3.218-1.002-.152-.152-.152-.398 0-.55.152-.152.4-.15.55 0 .52.52 1.394.775 2.67.775l.01.002.01-.002c1.276 0 2.15-.253 2.67-.775.15-.152.398-.152.55 0z" /></svg>,
		} ),
		patterns: [ /^https?:\/\/(www\.)?reddit\.com\/.+/i ],
	},
	{
		name: 'core-embed/reverbnation',
		settings: getEmbedBlockSettings( {
			title: 'ReverbNation',
			icon: embedAudioIcon,
		} ),
		patterns: [ /^https?:\/\/(www\.)?reverbnation\.com\/.+/i ],
	},
	{
		name: 'core-embed/screencast',
		settings: getEmbedBlockSettings( {
			title: 'Screencast',
			icon: embedVideoIcon,
		} ),
		patterns: [ /^https?:\/\/(www\.)?screencast\.com\/.+/i ],
	},
	{
		name: 'core-embed/scribd',
		settings: getEmbedBlockSettings( {
			title: 'Scribd',
			icon: embedContentIcon,
		} ),
		patterns: [ /^https?:\/\/(www\.)?scribd\.com\/.+/i ],
	},
	{
		name: 'core-embed/slideshare',
		settings: getEmbedBlockSettings( {
			title: 'Slideshare',
			icon: embedContentIcon,
		} ),
		patterns: [ /^https?:\/\/(.+?\.)?slideshare\.net\/.+/i ],
	},
	{
		name: 'core-embed/smugmug',
		settings: getEmbedBlockSettings( {
			title: 'SmugMug',
			icon: embedPhotoIcon,
		} ),
		patterns: [ /^https?:\/\/(www\.)?smugmug\.com\/.+/i ],
	},
	{
		// Deprecated in favour of the core-embed/speaker-deck block.
		name: 'core-embed/speaker',
		settings: getEmbedBlockSettings( {
			title: 'Speaker',
			icon: embedAudioIcon,
			supports: {
				inserter: false,
			},
		} ),
		patterns: [],
	},
	{
		name: 'core-embed/speaker-deck',
		settings: getEmbedBlockSettings( {
			title: 'Speaker Deck',
			icon: embedContentIcon,
			transform: [ {
				type: 'block',
				blocks: [ 'core-embed/speaker' ],
				transform: ( content ) => {
					return createBlock( 'core-embed/speaker-deck', {
						content,
					} );
				},
			} ],
		} ),
		patterns: [ /^https?:\/\/(www\.)?speakerdeck\.com\/.+/i ],
	},
	{
		name: 'core-embed/ted',
		settings: getEmbedBlockSettings( {
			title: 'TED',
			icon: embedVideoIcon,
		} ),
		patterns: [ /^https?:\/\/(www\.|embed\.)?ted\.com\/.+/i ],
	},
	{
		name: 'core-embed/tumblr',
		settings: getEmbedBlockSettings( {
			title: 'Tumblr',
			icon: {
				foreground: '#35465c',
				src: <svg viewBox="0 0 24 24"><path d="M19 3H5c-1.105 0-2 .895-2 2v14c0 1.105.895 2 2 2h14c1.105 0 2-.895 2-2V5c0-1.105-.895-2-2-2zm-5.57 14.265c-2.445.042-3.37-1.742-3.37-2.998V10.6H8.922V9.15c1.703-.615 2.113-2.15 2.21-3.026.006-.06.053-.084.08-.084h1.645V8.9h2.246v1.7H12.85v3.495c.008.476.182 1.13 1.08 1.107.3-.008.698-.094.907-.194l.54 1.6c-.205.297-1.12.642-1.946.657z" /></svg>,
			},
		} ),
		patterns: [ /^https?:\/\/(www\.)?tumblr\.com\/.+/i ],
	},
	{
		name: 'core-embed/videopress',
		settings: getEmbedBlockSettings( {
			title: 'VideoPress',
			icon: embedVideoIcon,
			keywords: [ __( 'video' ) ],
		} ),
		patterns: [ /^https?:\/\/videopress\.com\/.+/i ],
	},
	{
		name: 'core-embed/wordpress-tv',
		settings: getEmbedBlockSettings( {
			title: 'WordPress.tv',
			icon: embedVideoIcon,
		} ),
		patterns: [ /^https?:\/\/wordpress\.tv\/.+/i ],
	},
];<|MERGE_RESOLUTION|>--- conflicted
+++ resolved
@@ -423,11 +423,8 @@
 				return {
 					preview: validPreview ? preview : undefined,
 					fetching,
-<<<<<<< HEAD
 					interactive,
-=======
 					cannotEmbed,
->>>>>>> 6e9c18fa
 				};
 			} )
 		)( getEmbedEdit( title, icon ) ),
