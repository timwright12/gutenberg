// Jest Snapshot v1, https://goo.gl/fbAQLP

exports[`core/heading block edit matches snapshot 1`] = `
<div
  class="wp-block-heading editor-rich-text"
>
  <div>
    <div>
      <div
        class="components-autocomplete"
      >
        <h2
          aria-autocomplete="list"
<<<<<<< HEAD
          aria-expanded="false"
          aria-label="Heading"
=======
          aria-label="Write heading…"
>>>>>>> 9446bc2b
          aria-multiline="true"
          class="editor-rich-text__tinymce"
          contenteditable="true"
          data-is-placeholder-visible="true"
          role="textbox"
        >
          <br
            data-mce-bogus="1"
          />
        </h2>
        <h2
          class="editor-rich-text__tinymce"
        >
          Add heading
        </h2>
      </div>
    </div>
  </div>
</div>
`;<|MERGE_RESOLUTION|>--- conflicted
+++ resolved
@@ -11,12 +11,7 @@
       >
         <h2
           aria-autocomplete="list"
-<<<<<<< HEAD
-          aria-expanded="false"
           aria-label="Heading"
-=======
-          aria-label="Write heading…"
->>>>>>> 9446bc2b
           aria-multiline="true"
           class="editor-rich-text__tinymce"
           contenteditable="true"
