/**
 * External dependencies
 */
import classnames from 'classnames';
import { isArray, isString } from 'lodash';

/**
 * WordPress dependencies
 */
import { Component } from '@wordpress/element';

/**
 * Internal dependencies
 */
import Tooltip from '../tooltip';
import Button from '../button';
import Dashicon from '../dashicon';

// This is intentionally a Component class, not a function component because it
// is common to apply a ref to the button element (only supported in class)
class IconButton extends Component {
	render() {
		const { icon, children, label, className, tooltip, shortcut, labelPosition, ...additionalProps } = this.props;
		const classes = classnames( 'components-icon-button', className );
		const tooltipText = tooltip || label;

		// Should show the tooltip if...
		const showTooltip = ! additionalProps.disabled && (
			// an explicit tooltip is passed or...
			tooltip ||
			// there's a shortcut or...
			shortcut ||
			(
				// there's a label and...
				!! label &&
				// the children are empty and...
				( ! children || ( isArray( children ) && ! children.length ) ) &&
				// the tooltip is not explicitly disabled.
				false !== tooltip
			)
		);

		let element = (
			<Button aria-label={ label } { ...additionalProps } className={ classes }>
				{ isString( icon ) ? <Dashicon icon={ icon } /> : icon }
				{ children }
			</Button>
		);

		if ( showTooltip ) {
			element = (
<<<<<<< HEAD
				<Tooltip text={ tooltipText } shortcut={ shortcut } position={ labelPosition }>
=======
				<Tooltip
					text={ tooltipText }
					shortcut={ shortcut }
				>
>>>>>>> 0395ac4b
					{ element }
				</Tooltip>
			);
		}

		return element;
	}
}

export default IconButton;<|MERGE_RESOLUTION|>--- conflicted
+++ resolved
@@ -49,14 +49,11 @@
 
 		if ( showTooltip ) {
 			element = (
-<<<<<<< HEAD
-				<Tooltip text={ tooltipText } shortcut={ shortcut } position={ labelPosition }>
-=======
 				<Tooltip
 					text={ tooltipText }
 					shortcut={ shortcut }
+					position={ labelPosition }
 				>
->>>>>>> 0395ac4b
 					{ element }
 				</Tooltip>
 			);
