.components-icon-button {
	display: flex;
	align-items: center;
	padding: 8px;
	margin: 0;
<<<<<<< HEAD
	// border: none;
=======
	border: 0 none none;
>>>>>>> 16da9d5a
	background-image: none;
	color: $dark-gray-500;
	position: relative;
	overflow: hidden;
	text-indent: 4px;

	.dashicon {
		display: inline-block;
		flex: 0 0 auto;
	}

	// Ensure that even SVG icons that don't include the .dashicon class are colored
	svg {
		fill: currentColor;
		outline: none;
	}

	&:not( :disabled ):not( [aria-disabled="true"] ):hover {
		@include button-style__hover;
	}

	&:not( :disabled ):not( [aria-disabled="true"] ):active {
		@include button-style__active;
	}

	&[aria-disabled=true]:focus,
	&:disabled:focus {
		box-shadow: none;
	}

}<|MERGE_RESOLUTION|>--- conflicted
+++ resolved
@@ -3,11 +3,7 @@
 	align-items: center;
 	padding: 8px;
 	margin: 0;
-<<<<<<< HEAD
-	// border: none;
-=======
 	border: 0 none none;
->>>>>>> 16da9d5a
 	background-image: none;
 	color: $dark-gray-500;
 	position: relative;
